--- conflicted
+++ resolved
@@ -92,13 +92,10 @@
     # but there is nothing necessary to do here
     def close_db(self):
         pass
-<<<<<<< HEAD
     
     def apply_tags(self, atoms):
         atoms.set_tags(np.ones(len(atoms)))
         return atoms
-=======
->>>>>>> 1bcbd0d5
 
 
 @registry.register_dataset("ase_db")
@@ -161,7 +158,6 @@
 
     def __getitem__(self, idx):
         atoms = self.db.get_atoms(self.id[idx])
-<<<<<<< HEAD
         
         if self.config.get("apply_tags") == False:
             pass
@@ -169,8 +165,6 @@
             atoms = self.apply_tags(atoms)
         elif sum(atoms.get_tags()) < 1:
             atoms = self.apply_tags(atoms)
-=======
->>>>>>> 1bcbd0d5
 
         data_object = self.a2g.convert(atoms)
 
@@ -186,12 +180,8 @@
         return ase.db.connect(address, **connect_args)
 
     def close_db(self):
-<<<<<<< HEAD
         pass
     
     def apply_tags(self, atoms):
         atoms.set_tags(np.ones(len(atoms)))
-        return atoms
-=======
-        pass
->>>>>>> 1bcbd0d5
+        return atoms