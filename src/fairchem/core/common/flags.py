--- conflicted
+++ resolved
@@ -97,12 +97,6 @@
             help="Name of partition",
         )
         self.parser.add_argument(
-<<<<<<< HEAD
-            "--slurm-qos",
-            default=None,
-            type=str,
-            help="Name of qos (ocp_high)",
-=======
             "--slurm-account",
             default=None,
             type=str,
@@ -113,7 +107,6 @@
             default=None,
             type=str,
             help="Name of qos",
->>>>>>> 53f0d81e
         )
         self.parser.add_argument(
             "--slurm-mem", default=80, type=int, help="Memory (in gigabytes)"
