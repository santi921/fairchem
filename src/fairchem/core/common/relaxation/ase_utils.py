"""
Copyright (c) Meta, Inc. and its affiliates.

This source code is licensed under the MIT license found in the
LICENSE file in the root directory of this source tree.



Utilities to interface OCP models/trainers with the Atomic Simulation
Environment (ASE)
"""

from __future__ import annotations

import copy
import logging
from typing import ClassVar

import torch
from ase import Atoms
from ase.calculators.calculator import Calculator
from ase.calculators.singlepoint import SinglePointCalculator as sp
from ase.constraints import FixAtoms

from fairchem.core.common.registry import registry
from fairchem.core.common.utils import (
    load_config,
    setup_imports,
    setup_logging,
    update_config,
)
from fairchem.core.datasets import data_list_collater
from fairchem.core.models.model_registry import model_name_to_local_file
from fairchem.core.preprocessing import AtomsToGraphs


def batch_to_atoms(batch):
    n_systems = batch.natoms.shape[0]
    natoms = batch.natoms.tolist()
    numbers = torch.split(batch.atomic_numbers, natoms)
<<<<<<< HEAD
    fixed = torch.split(batch.fixed.to(bool), natoms)
=======
    fixed = torch.split(batch.fixed.to(torch.bool), natoms)
>>>>>>> 31885396
    forces = torch.split(batch.force, natoms)
    positions = torch.split(batch.pos, natoms)
    tags = torch.split(batch.tags, natoms)
    cells = batch.cell
    energies = batch.energy.view(-1).tolist()

    atoms_objects = []
    for idx in range(n_systems):
        atoms = Atoms(
            numbers=numbers[idx].tolist(),
            positions=positions[idx].cpu().detach().numpy(),
            tags=tags[idx].tolist(),
            cell=cells[idx].cpu().detach().numpy(),
            constraint=FixAtoms(mask=fixed[idx].tolist()),
            pbc=[True, True, True],
        )
        calc = sp(
            atoms=atoms,
            energy=energies[idx],
            forces=forces[idx].cpu().detach().numpy(),
        )
        atoms.set_calculator(calc)
        atoms_objects.append(atoms)

    return atoms_objects


class OCPCalculator(Calculator):
    implemented_properties: ClassVar[list[str]] = ["energy", "forces"]

    def __init__(
        self,
        config_yml: str | None = None,
        checkpoint_path: str | None = None,
        model_name: str | None = None,
        local_cache: str | None = None,
        trainer: str | None = None,
        cutoff: int = 6,
        max_neighbors: int = 50,
        cpu: bool = True,
        seed: int | None = None,
    ) -> None:
        """
        OCP-ASE Calculator

        Args:
            config_yml (str):
                Path to yaml config or could be a dictionary.
            checkpoint_path (str):
                Path to trained checkpoint.
            model_name (str):
                Model name to use. Pretrained model checkpoint will be
                downloaded if not found in your local_cache.
            local_cache (str):
                Directory to save pretrained model checkpoints.
            trainer (str):
                OCP trainer to be used. "forces" for S2EF, "energy" for IS2RE.
            cutoff (int):
                Cutoff radius to be used for data preprocessing.
            max_neighbors (int):
                Maximum amount of neighbors to store for a given atom.
            cpu (bool):
                Whether to load and run the model on CPU. Set `False` for GPU.
        """
        setup_imports()
        setup_logging()
        Calculator.__init__(self)

        if model_name is not None:
            if checkpoint_path is not None:
                raise RuntimeError(
                    "model_name and checkpoint_path were both specified, please use only one at a time"
                )
            if local_cache is None:
                raise NotImplementedError(
                    "Local cache must be set when specifying a model name"
                )
            checkpoint_path = model_name_to_local_file(
                model_name=model_name, local_cache=local_cache
            )

        # Either the config path or the checkpoint path needs to be provided
        assert config_yml or checkpoint_path is not None

        checkpoint = None
        if config_yml is not None:
            if isinstance(config_yml, str):
                config, duplicates_warning, duplicates_error = load_config(config_yml)
                if len(duplicates_warning) > 0:
                    logging.warning(
                        f"Overwritten config parameters from included configs "
                        f"(non-included parameters take precedence): {duplicates_warning}"
                    )
                if len(duplicates_error) > 0:
                    raise ValueError(
                        f"Conflicting (duplicate) parameters in simultaneously "
                        f"included configs: {duplicates_error}"
                    )
            else:
                config = config_yml

            # Only keeps the train data that might have normalizer values
            if isinstance(config["dataset"], list):
                config["dataset"] = config["dataset"][0]
            elif isinstance(config["dataset"], dict):
                config["dataset"] = config["dataset"].get("train", None)
        else:
            # Loads the config from the checkpoint directly (always on CPU).
            checkpoint = torch.load(checkpoint_path, map_location=torch.device("cpu"))
            config = checkpoint["config"]

        if trainer is not None:
            config["trainer"] = trainer
        else:
            config["trainer"] = config.get("trainer", "ocp")

        if "model_attributes" in config:
            config["model_attributes"]["name"] = config.pop("model")
            config["model"] = config["model_attributes"]

        # for checkpoints with relaxation datasets defined, remove to avoid
        # unnecesarily trying to load that dataset
        if "relax_dataset" in config.get("task", {}):
            del config["task"]["relax_dataset"]

        # Calculate the edge indices on the fly
        config["model"]["otf_graph"] = True

        ### backwards compatability with OCP v<2.0
        config = update_config(config)

        # Save config so obj can be transported over network (pkl)
        self.config = copy.deepcopy(config)
        self.config["checkpoint"] = checkpoint_path
        del config["dataset"]["src"]

        self.trainer = registry.get_trainer_class(config["trainer"])(
            task=config.get("task", {}),
            model=config["model"],
            dataset=[config["dataset"]],
            outputs=config["outputs"],
            loss_functions=config["loss_functions"],
            evaluation_metrics=config["evaluation_metrics"],
            optimizer=config["optim"],
            identifier="",
            slurm=config.get("slurm", {}),
            local_rank=config.get("local_rank", 0),
            is_debug=config.get("is_debug", True),
            cpu=cpu,
            amp=config.get("amp", False),
        )

        if checkpoint_path is not None:
            self.load_checkpoint(checkpoint_path=checkpoint_path, checkpoint=checkpoint)

        seed = seed if seed is not None else self.trainer.config["cmd"]["seed"]
        if seed is None:
            logging.warning(
                "No seed has been set in modelcheckpoint or OCPCalculator! Results may not be reproducible on re-run"
            )
        else:
            self.trainer.set_seed(seed)

        self.a2g = AtomsToGraphs(
            max_neigh=max_neighbors,
            radius=cutoff,
            r_energy=False,
            r_forces=False,
            r_distances=False,
            r_edges=False,
            r_pbc=True,
        )

    def load_checkpoint(
        self, checkpoint_path: str, checkpoint: dict | None = None
    ) -> None:
        """
        Load existing trained model

        Args:
            checkpoint_path: string
                Path to trained model
        """
        try:
            self.trainer.load_checkpoint(checkpoint_path, checkpoint)
        except NotImplementedError:
            logging.warning("Unable to load checkpoint!")

    def calculate(self, atoms: Atoms, properties, system_changes) -> None:
        Calculator.calculate(self, atoms, properties, system_changes)
        data_object = self.a2g.convert(atoms)
        batch = data_list_collater([data_object], otf_graph=True)

        predictions = self.trainer.predict(batch, per_image=False, disable_tqdm=True)

        for key in predictions:
            _pred = predictions[key]
            _pred = _pred.item() if _pred.numel() == 1 else _pred.cpu().numpy()
            self.results[key] = _pred<|MERGE_RESOLUTION|>--- conflicted
+++ resolved
@@ -38,11 +38,7 @@
     n_systems = batch.natoms.shape[0]
     natoms = batch.natoms.tolist()
     numbers = torch.split(batch.atomic_numbers, natoms)
-<<<<<<< HEAD
-    fixed = torch.split(batch.fixed.to(bool), natoms)
-=======
     fixed = torch.split(batch.fixed.to(torch.bool), natoms)
->>>>>>> 31885396
     forces = torch.split(batch.force, natoms)
     positions = torch.split(batch.pos, natoms)
     tags = torch.split(batch.tags, natoms)
