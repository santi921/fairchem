--- conflicted
+++ resolved
@@ -78,15 +78,9 @@
             task_name = task_name.value
 
         if task_name is not None:
-<<<<<<< HEAD
-            assert task_name in self.predictor.datasets, (
-                f"Given: {task_name}, Valid options are {self.predictor.datasets}"
-            )
-=======
             assert (
                 task_name in predict_unit.datasets
             ), f"Given: {task_name}, Valid options are {predict_unit.datasets}"
->>>>>>> fb29fdde
             self._task_name = task_name
         elif len(predict_unit.datasets) == 1:
             self._task_name = predict_unit.datasets[0]
@@ -199,12 +193,6 @@
             - The `free_energy` is simply a copy of the `energy` and is not the actual electronic free energy.
               It is only set for ASE routines/optimizers that are hard-coded to use this rather than the `energy` key.
         """
-<<<<<<< HEAD
-        assert self.task_name is not None, (
-            "You must set a task name before attempting to use the calculator"
-        )
-=======
->>>>>>> fb29fdde
 
         # Our calculators won't work if natoms=0
         if len(atoms) == 0:
